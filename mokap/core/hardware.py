--- conflicted
+++ resolved
@@ -464,12 +464,6 @@
 
         self.set_value('UserSetSelector', 'Default')
         self.ptr.UserSetLoad.Execute()
-<<<<<<< HEAD
-=======
-
-        self.ptr.AcquisitionMode.Value = 'Continuous'
-        self.ptr.ExposureMode = 'Timed'
->>>>>>> 61076792
 
         self.set_value('AcquisitionMode', 'Continuous')
         self.set_value('ExposureMode', 'Timed')
@@ -484,7 +478,6 @@
 
 
         if not self._is_virtual:
-<<<<<<< HEAD
             self.set_value('ExposureTimeMode', 'Standard')
             self.set_value('AutoFunctionROIUseBrightness', False)
             self.set_value('BalanceWhiteAuto', 'Off')
@@ -506,23 +499,6 @@
                 self.set_value('TriggerMode', 'On')
                 self.set_value('TriggerSource', 'Line4')
                 # self.set_value('TriggerActivation', 'RisingEdge')
-=======
-
-            #self.ptr.ExposureTimeMode.SetValue('Standard')
-            self.ptr.ExposureAuto = 'Off'
-            self.ptr.GainAuto = 'Off'
-            self.ptr.TriggerDelay.Value = 0.0
-            self.ptr.LineDebouncerTime.Value = 5.0
-            self.ptr.MaxNumBuffer = 20
-
-            self.ptr.TriggerSelector = "FrameStart"
-
-            if self.triggered:
-                self.ptr.LineSelector = "Line3"
-                self.ptr.LineMode = "Input"
-                self.ptr.TriggerMode = "On"
-                self.ptr.TriggerSource = "Line3"
->>>>>>> 61076792
                 self.ptr.TriggerActivation.Value = 'RisingEdge'
                 self.set_value('AcquisitionFrameRateEnable', False)
             else:
